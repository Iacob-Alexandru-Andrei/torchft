# Copyright (c) Meta Platforms, Inc. and affiliates.
# All rights reserved.
#
# This source code is licensed under the BSD-style license found in the
# LICENSE file in the root directory of this source tree.

import os
from concurrent.futures import ThreadPoolExecutor
from typing import Any, Dict, Tuple
from unittest import skipUnless, TestCase
from unittest.mock import Mock

import torch
import torch.distributed as dist
from torch import nn
<<<<<<< HEAD
from torch._C._distributed_c10d import (
    AllgatherOptions,
    AllreduceOptions,
    BroadcastOptions,
    ReduceOp,
    _resolve_process_group,
)
from torch.distributed import (
    ReduceOp,
    TCPStore,
    Work,
    _functional_collectives,
    get_world_size,
)
from torch.distributed.device_mesh import init_device_mesh
from torch.testing._internal.common_distributed import MultiProcessTestCase
=======
from torch._C._distributed_c10d import _resolve_process_group
from torch.distributed import _functional_collectives, ReduceOp, TCPStore
from torch.distributed.device_mesh import _mesh_resources, init_device_mesh

from torch.testing._internal.common_distributed import (
    MultiProcessTestCase,
)
from torch.testing._internal.common_utils import FILE_SCHEMA
>>>>>>> aadf67c0

from torchft.manager import Manager
from torchft.process_group import (
    _DummyWork,
    _ErrorSwallowingWork,
    ErrorSwallowingProcessGroupWrapper,
    extend_device_mesh,
    ft_init_device_mesh,
    ManagedDeviceMesh,
    ManagedProcessGroup,
    ProcessGroup,
    ProcessGroupBabyGloo,
    ProcessGroupBabyNCCL,
    ProcessGroupDummy,
    ProcessGroupGloo,
    ProcessGroupNCCL,
    ProcessGroupWrapper,
    _DummyWork,
    _ErrorSwallowingWork,
    _ManagedWork,
    extend_device_mesh,
)


def dummy_init_pg() -> None:
    if not dist.is_initialized():
        dist.init_process_group(
            backend="gloo", rank=0, world_size=1, store=dist.HashStore()
        )


def _test_pg(
    pg: ProcessGroup,
    example_tensor: torch.Tensor = torch.randn((2, 3), dtype=torch.float32),
) -> Dict[str, dist._Work]:
    """
    Helper function to test a set of collective operations on a given process group.
    """

    shape: torch.Size = example_tensor.shape
    dtype: torch.dtype = example_tensor.dtype

    # Create some dummy tensors for testing
    input_tensor = example_tensor.clone()
    output_tensors = [
        [torch.empty_like(input_tensor) for _ in range(get_world_size(pg))]
    ]
    tensor_list = [torch.empty_like(input_tensor)]

    def check_tensors(arg: Any) -> None:  # pyre-ignore[2]
        """Recursively check tensors for expected shape and dtype."""
        if isinstance(arg, torch.Tensor):
            assert arg.dtype == dtype, f"Output dtype mismatch: {arg.dtype} != {dtype}"
            assert arg.shape == shape, f"Output shape mismatch: {arg.shape} != {shape}"
        elif isinstance(arg, (list, tuple)):
            for item in arg:
                check_tensors(item)

    # Test collectives
    collectives = {
        "allreduce": ([input_tensor], AllreduceOptions()),
        "allgather": (output_tensors, [input_tensor], AllgatherOptions()),
        "broadcast": (tensor_list, BroadcastOptions()),
        "broadcast_one": (input_tensor, 0),
    }
    works: Dict[str, dist._Work] = {}
    for coll_str, args in collectives.items():
        coll = getattr(pg, coll_str)
        work = coll(*args)
        works[coll_str] = work
        work.wait()
        fut = work.get_future()
        fut.wait()

        # Check that all tensor arguments have the expected shapes and dtypes
        check_tensors(args)

    print(works)
    return works


class ProcessGroupTest(TestCase):
    def test_gloo(self) -> None:
        store = TCPStore(
            host_name="localhost", port=0, is_master=True, wait_for_workers=False
        )

        store_addr = f"localhost:{store.port}/prefix"
        pg = ProcessGroupGloo()
        pg.configure(store_addr, 0, 1)

        self.assertEqual(pg.size(), 1)

        _test_pg(pg)

        m = nn.Linear(3, 4)
        m = torch.nn.parallel.DistributedDataParallel(m, process_group=pg)
        m(torch.rand(2, 3))

    # pyre-fixme[56]: Pyre was not able to infer the type of argument
    @skipUnless(torch.cuda.is_available(), "needs CUDA")
    def test_nccl(self) -> None:
        store = TCPStore(
            host_name="localhost", port=0, is_master=True, wait_for_workers=False
        )
        device = "cuda"

        store_addr = f"localhost:{store.port}/prefix"
        pg = ProcessGroupNCCL()
        pg.configure(store_addr, 0, 1)

        self.assertEqual(pg.size(), 1)

        _test_pg(pg, torch.tensor([2], device=device))

        m = nn.Linear(3, 4).to(device)
        m = torch.nn.parallel.DistributedDataParallel(m, process_group=pg)
        m(torch.rand(2, 3, device=device))

        # reconfigure
        store_addr = f"localhost:{store.port}/prefix2"
        pg.configure(store_addr, 0, 1)

        _test_pg(pg, torch.tensor([2], device=device))

        torch.cuda.synchronize()

    def test_baby_gloo(self) -> None:
        store = TCPStore(
            host_name="localhost", port=0, is_master=True, wait_for_workers=False
        )

        store_addr = f"localhost:{store.port}/prefix"

        a = ProcessGroupBabyGloo()
        b = ProcessGroupBabyGloo()

        a.configure(store_addr, 0, 2)
        b.configure(store_addr, 1, 2)

        self.assertEqual(a.size(), 2)

        at = torch.tensor([1])
        bt = torch.tensor([2])

        a_work = a.allreduce([at], ReduceOp.SUM)
        b_work = b.allreduce([bt], ReduceOp.SUM)

        a_work.wait()
        fut = b_work.get_future()

        fut.wait()

        torch.testing.assert_close(at, bt)

    def test_dummy(self) -> None:
        pg = ProcessGroupDummy(0, 1)
        m = nn.Linear(3, 4)
        m = torch.nn.parallel.DistributedDataParallel(m, process_group=pg)
        m(torch.rand(2, 3))

    # pyre-fixme[56]: Pyre was not able to infer the type of argument
    @skipUnless(torch.cuda.device_count() >= 2, "need two CUDA devices")
    def test_baby_nccl_2gpu(self) -> None:
        store = TCPStore(
            host_name="localhost", port=0, is_master=True, wait_for_workers=False
        )

        store_addr: str = f"localhost:{store.port}/prefix"

        def run(rank: int) -> Tuple[torch.Tensor, Work]:
            a = ProcessGroupBabyNCCL()
            a.configure(store_addr, rank, 2)

            self.assertEqual(a.size(), 2)

            at = torch.tensor([rank + 1], device=f"cuda:{rank}")

            a_work = a.allreduce([at], ReduceOp.SUM)
            return at, a_work

        with ThreadPoolExecutor(max_workers=2) as executor:
            a_fut = executor.submit(run, 0)
            b_fut = executor.submit(run, 1)

        at, a_work = a_fut.result()
        bt, b_work = b_fut.result()

        a_work.wait()
        b_work.get_future().wait()

        torch.testing.assert_close(at.cpu(), bt.cpu())

    def test_device_mesh(self) -> None:
        os.environ["MASTER_ADDR"] = "localhost"
        os.environ["MASTER_PORT"] = str(0)
        os.environ["RANK"] = str(0)
        os.environ["WORLD_SIZE"] = str(1)

        mesh_1d = init_device_mesh("cpu", mesh_shape=(1,), mesh_dim_names=("tp",))

        store = TCPStore(
            host_name="localhost", port=0, is_master=True, wait_for_workers=False
        )
        store_addr = f"localhost:{store.port}/prefix"

        pg = ProcessGroupGloo()
        pg.register("test_device_mesh")
        pg.configure(store_addr, 0, 1)

        mesh_2d = extend_device_mesh(mesh_1d, pg)
        mesh_2d.get_group("dp")
        assert mesh_2d.ndim == 2

        pg.unregister()

    def test_functional_collectives(self) -> None:
        dummy_init_pg()

        store = TCPStore(
            host_name="localhost", port=0, is_master=True, wait_for_workers=False
        )
        store_addr = f"localhost:{store.port}/prefix"

        pg = ProcessGroupGloo().register("test_func_col")
        pg.configure(store_addr, 0, 1)

        self.assertEqual(pg.group_name, str(dist.get_pg_count() - 1))

        self.assertIs(_resolve_process_group(pg.group_name), pg)

        try:
            t = torch.zeros(10)
            _functional_collectives.all_reduce(t, "sum", pg).wait()
        finally:
            pg.unregister()

<<<<<<< HEAD
    def test_process_group_wrapper(self) -> None:
        pg = ProcessGroupDummy(0, 1)
        wrapper = ProcessGroupWrapper(pg)
        self.assertIs(wrapper.parent, pg)

        wrapper.configure("addr", 0, 1)
        self.assertEqual(pg.configure_count, 1)

        self.assertEqual(repr(wrapper), "ProcessGroupWrapper(pg=ProcessGroupDummy())")

    def test_error_swallowing_process_group_wrapper(self) -> None:
        pg = ProcessGroupDummy(0, 1)
        wrapper = ErrorSwallowingProcessGroupWrapper(pg)
        self.assertIs(wrapper.parent, pg)

        works = _test_pg(wrapper)
        self.assertIsInstance(list(works.values())[0], _ErrorSwallowingWork)

        err = RuntimeError("test")
        wrapper.report_error(err)
        self.assertEqual(wrapper.error(), err)

        works = _test_pg(wrapper)
        for work in works.values():
            self.assertIsInstance(work, _DummyWork)

    def test_managed_process_group(self) -> None:
        manager = Mock(spec=Manager)
        manager.errored.return_value = None
        manager._pg = ProcessGroupDummy(0, 1)
        pg = ManagedProcessGroup(manager)
        manager.num_participants.return_value = 123

        self.assertEqual(pg.size(), 123)

        works = _test_pg(pg)
        self.assertIsInstance(list(works.values())[0], _ManagedWork)

        self.assertEqual(manager.report_error.call_count, 0)
        self.assertEqual(manager.wrap_future.call_count, 1)


class DevideMeshTest(MultiProcessTestCase):
=======

class ProcessGroupMPTest(MultiProcessTestCase):
>>>>>>> aadf67c0
    @property
    def world_size(self):
        return 4

    def setUp(self):
        super().setUp()
<<<<<<< HEAD
=======
        # Set TORCH_NCCL_DESYNC_DEBUG=0 to disable the NCCL `workCleanupLoop()`,
        # which can cause unit test flakiness:
        # https://github.com/pytorch/pytorch/issues/90848
>>>>>>> aadf67c0
        os.environ["TORCH_NCCL_DESYNC_DEBUG"] = "0"
        self._spawn_processes()

    def test_init_device_mesh(self) -> None:
        os.environ["MASTER_ADDR"] = "localhost"
<<<<<<< HEAD
        os.environ["MASTER_PORT"] = str(12346)
        os.environ["RANK"] = str(self.rank)
        os.environ["WORLD_SIZE"] = str(4)

        manager = Mock(spec=Manager)
        # Even though we only have 4 workers, we can still initialize (2, 4) mesh.
        # That's because the replicate group is NOT phystically created in the
        # real mesh but is virtually added to the mesh via ManagedDeviceMesh.
        device_mesh = ft_init_device_mesh(
            device_type="cpu",
            mesh_shape=(2, 4),
            mesh_dim_names=("dp_replicate", "dp_shard"),
            replicate_dim=0,
            manager=manager,
        )

        self.assertTrue(
            isinstance(device_mesh.get_group("dp_replicate"), ManagedProcessGroup)
        )
        self.assertTrue(
            not isinstance(device_mesh.get_group("dp_shard"), ManagedProcessGroup)
        )
        replicate_group = device_mesh.get_group("dp_replicate")
        self.assertEqual(replicate_group._manager, manager)
        replicate_mesh = device_mesh["dp_replicate"]
        self.assertEqual(replicate_mesh.get_group(), replicate_group)
        flatten_mesh = device_mesh._flatten("dp")
        manager.num_participants.return_value = 1
        self.assertEqual(flatten_mesh.size(), 4)
        self.assertEqual(flatten_mesh.get_local_rank(), dist.get_rank())
=======
        os.environ["MASTER_PORT"] = str(12345)
        os.environ["RANK"] = str(self.rank)
        os.environ["WORLD_SIZE"] = str(4)

        def ft_init_device_mesh(device, mesh_shape, mesh_dim_names, replicate_dim):
            if device == "cpu":
                pg = ProcessGroupGloo()
            elif device == "cuda":
                pg = ProcessGroupNCCL()
            else:
                raise ValueError()

            # We have to use MultiProcessTestCase, otherwise c10d will complain
            # the same backend has been registered.
            backend_name = pg._register(mesh_dim_names[replicate_dim])
            # This currently doesn't work with NCCL as DeviceMesh will ignore
            # `_set_mesh_dim_group_options()` and just use `split_group()`.
            # We will need to change DeviceMesh to use `new_group()` instead of
            # `split_group()` when backend is not None.
            _mesh_resources._set_mesh_dim_group_options(
                replicate_dim, backend_name, None
            )
            device_mesh = init_device_mesh(
                device, mesh_shape=mesh_shape, mesh_dim_names=mesh_dim_names
            )
            # We need an API to clear the mesh_dim_group_options because it will
            # affect the following flatten() API.
            return device_mesh

        device_mesh = ft_init_device_mesh(
            "cpu", mesh_shape=(2, 2), mesh_dim_names=("dp", "tp"), replicate_dim=0
        )

        store = TCPStore(
            host_name="localhost", port=0, is_master=True, wait_for_workers=False
        )
        store_addr = f"localhost:{store.port}/prefix"
        pg = device_mesh.get_group("dp")
        pg.configure(store_addr, 0, 1)
        pg.unregister()
>>>>>>> aadf67c0
<|MERGE_RESOLUTION|>--- conflicted
+++ resolved
@@ -13,38 +13,28 @@
 import torch
 import torch.distributed as dist
 from torch import nn
-<<<<<<< HEAD
 from torch._C._distributed_c10d import (
+    _resolve_process_group,
     AllgatherOptions,
     AllreduceOptions,
     BroadcastOptions,
     ReduceOp,
-    _resolve_process_group,
 )
 from torch.distributed import (
+    _functional_collectives,
+    get_world_size,
     ReduceOp,
     TCPStore,
     Work,
-    _functional_collectives,
-    get_world_size,
 )
 from torch.distributed.device_mesh import init_device_mesh
 from torch.testing._internal.common_distributed import MultiProcessTestCase
-=======
-from torch._C._distributed_c10d import _resolve_process_group
-from torch.distributed import _functional_collectives, ReduceOp, TCPStore
-from torch.distributed.device_mesh import _mesh_resources, init_device_mesh
-
-from torch.testing._internal.common_distributed import (
-    MultiProcessTestCase,
-)
-from torch.testing._internal.common_utils import FILE_SCHEMA
->>>>>>> aadf67c0
 
 from torchft.manager import Manager
 from torchft.process_group import (
     _DummyWork,
     _ErrorSwallowingWork,
+    _ManagedWork,
     ErrorSwallowingProcessGroupWrapper,
     extend_device_mesh,
     ft_init_device_mesh,
@@ -57,10 +47,6 @@
     ProcessGroupGloo,
     ProcessGroupNCCL,
     ProcessGroupWrapper,
-    _DummyWork,
-    _ErrorSwallowingWork,
-    _ManagedWork,
-    extend_device_mesh,
 )
 
 
@@ -277,7 +263,6 @@
         finally:
             pg.unregister()
 
-<<<<<<< HEAD
     def test_process_group_wrapper(self) -> None:
         pg = ProcessGroupDummy(0, 1)
         wrapper = ProcessGroupWrapper(pg)
@@ -321,28 +306,16 @@
 
 
 class DevideMeshTest(MultiProcessTestCase):
-=======
-
-class ProcessGroupMPTest(MultiProcessTestCase):
->>>>>>> aadf67c0
     @property
     def world_size(self):
         return 4
 
     def setUp(self):
         super().setUp()
-<<<<<<< HEAD
-=======
-        # Set TORCH_NCCL_DESYNC_DEBUG=0 to disable the NCCL `workCleanupLoop()`,
-        # which can cause unit test flakiness:
-        # https://github.com/pytorch/pytorch/issues/90848
->>>>>>> aadf67c0
         os.environ["TORCH_NCCL_DESYNC_DEBUG"] = "0"
         self._spawn_processes()
 
     def test_init_device_mesh(self) -> None:
-        os.environ["MASTER_ADDR"] = "localhost"
-<<<<<<< HEAD
         os.environ["MASTER_PORT"] = str(12346)
         os.environ["RANK"] = str(self.rank)
         os.environ["WORLD_SIZE"] = str(4)
@@ -372,46 +345,4 @@
         flatten_mesh = device_mesh._flatten("dp")
         manager.num_participants.return_value = 1
         self.assertEqual(flatten_mesh.size(), 4)
-        self.assertEqual(flatten_mesh.get_local_rank(), dist.get_rank())
-=======
-        os.environ["MASTER_PORT"] = str(12345)
-        os.environ["RANK"] = str(self.rank)
-        os.environ["WORLD_SIZE"] = str(4)
-
-        def ft_init_device_mesh(device, mesh_shape, mesh_dim_names, replicate_dim):
-            if device == "cpu":
-                pg = ProcessGroupGloo()
-            elif device == "cuda":
-                pg = ProcessGroupNCCL()
-            else:
-                raise ValueError()
-
-            # We have to use MultiProcessTestCase, otherwise c10d will complain
-            # the same backend has been registered.
-            backend_name = pg._register(mesh_dim_names[replicate_dim])
-            # This currently doesn't work with NCCL as DeviceMesh will ignore
-            # `_set_mesh_dim_group_options()` and just use `split_group()`.
-            # We will need to change DeviceMesh to use `new_group()` instead of
-            # `split_group()` when backend is not None.
-            _mesh_resources._set_mesh_dim_group_options(
-                replicate_dim, backend_name, None
-            )
-            device_mesh = init_device_mesh(
-                device, mesh_shape=mesh_shape, mesh_dim_names=mesh_dim_names
-            )
-            # We need an API to clear the mesh_dim_group_options because it will
-            # affect the following flatten() API.
-            return device_mesh
-
-        device_mesh = ft_init_device_mesh(
-            "cpu", mesh_shape=(2, 2), mesh_dim_names=("dp", "tp"), replicate_dim=0
-        )
-
-        store = TCPStore(
-            host_name="localhost", port=0, is_master=True, wait_for_workers=False
-        )
-        store_addr = f"localhost:{store.port}/prefix"
-        pg = device_mesh.get_group("dp")
-        pg.configure(store_addr, 0, 1)
-        pg.unregister()
->>>>>>> aadf67c0
+        self.assertEqual(flatten_mesh.get_local_rank(), dist.get_rank())